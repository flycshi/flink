/***********************************************************************************************************************
 *
 * Copyright (C) 2010 by the Stratosphere project (http://stratosphere.eu)
 *
 * Licensed under the Apache License, Version 2.0 (the "License"); you may not use this file except in compliance with
 * the License. You may obtain a copy of the License at
 *
 *     http://www.apache.org/licenses/LICENSE-2.0
 *
 * Unless required by applicable law or agreed to in writing, software distributed under the License is distributed on
 * an "AS IS" BASIS, WITHOUT WARRANTIES OR CONDITIONS OF ANY KIND, either express or implied. See the License for the
 * specific language governing permissions and limitations under the License.
 *
 **********************************************************************************************************************/

package eu.stratosphere.pact.client.nephele.api;

import java.io.File;
import java.io.IOException;
import java.net.MalformedURLException;
import java.net.URL;
import java.net.URLClassLoader;
import java.util.jar.Attributes;
import java.util.jar.JarFile;
import java.util.jar.Manifest;
import java.util.regex.Matcher;
import java.util.regex.Pattern;

import eu.stratosphere.pact.common.plan.Plan;
import eu.stratosphere.pact.common.plan.PlanAssembler;
import eu.stratosphere.pact.common.plan.PlanAssemblerDescription;
import eu.stratosphere.pact.compiler.PactCompiler;
import eu.stratosphere.pact.compiler.plan.OptimizedPlan;
import eu.stratosphere.pact.contextcheck.ContextChecker;

/**
 * This class encapsulates most of the plan related functions. Based on the given jar file,
 * pact assembler class and arguments it can create the plans necessary for execution, or
 * also provide a description of the plan if available.
 * 
 * @author Moritz Kaufmann
 */
public class PactProgram {
	/**
	 * Property name of the pact assembler definition in the JAR manifest file.
	 */
	public static final String MANIFEST_ATTRIBUTE_ASSEMBLER_CLASS = "Pact-Assembler-Class";

	private final Class<? extends PlanAssembler> assemblerClass;

	private final File jarFile;

	private final String[] args;

	/**
	 * Creates an instance that wraps the plan defined in the jar file using the given
	 * argument.
	 * 
	 * @param jarFile
	 *        The jar file which contains the plan and a Manifest which defines
	 *        the Pact-Assembler-Class
	 * @param args
	 *        Optional. The arguments used to create the pact plan, depend on
	 *        implementation of the pact plan. See getDescription().
	 * @throws ProgramInvocationException
	 * 			This invocation is thrown if the PlanAssembler can't be properly loaded. Causes
	 * 			may be a missing / wrong class or manifest files.
	 */
	public PactProgram(File jarFile, String... args)
													throws ProgramInvocationException {
		this.assemblerClass = getPactAssemblerFromJar(jarFile);
		this.jarFile = jarFile;
		this.args = args;
	}

	/**
	 * Creates an instance that wraps the plan defined in the jar file using the given
	 * arguments. For generating the plan the class defined in the className parameter
	 * is used.
	 * 
	 * @param jarFile
	 *        The jar file which contains the plan.
	 * @param className
	 *        Name of the class which generates the plan. Overrides the class defined
	 *        in the jar file manifest
	 * @param args
	 *        Optional. The arguments used to create the pact plan, depend on
	 *        implementation of the pact plan. See getDescription().
	 * @throws ProgramInvocationException
	 * 			This invocation is thrown if the PlanAssembler can't be properly loaded. Causes
	 * 			may be a missing / wrong class or manifest files.
	 */
	public PactProgram(File jarFile, String className, String... args)
																		throws ProgramInvocationException {
		this.assemblerClass = getPactAssemblerFromJar(jarFile, className);
		this.jarFile = jarFile;
		this.args = args;
	}

	/**
	 * Returns the plan as generated from the Pact Assembler.
	 * @return
	 * 			the generated plan
	 * @throws ProgramInvocationException
	 * 			This invocation is thrown if the PlanAssembler can't be properly loaded. Causes
	 * 			may be a missing / wrong class or manifest files.
	 * @throws ErrorInPlanAssemblerException
	 *          Thrown if an error occurred in the user-provided pact assembler. This may indicate
	 *          missing parameters for generation.
	 */
	public Plan getPlan() throws ProgramInvocationException, ErrorInPlanAssemblerException {
		return createPlanFromJar(assemblerClass, args);
	}

	/**
	 * Semantic check of generated plan
	 * 
	 * @throws ProgramInvocationException
	 * 			This invocation is thrown if the PlanAssembler can't be properly loaded. Causes
	 * 			may be a missing / wrong class or manifest files.
	 * @throws ErrorInPlanAssemblerException
	 *          Thrown if an error occurred in the user-provided pact assembler. This may indicate
	 *          missing parameters for generation.
	 */
	public void checkPlan() throws ProgramInvocationException, ErrorInPlanAssemblerException {
		// semantic context check of the generated plan
		ContextChecker checker = new ContextChecker();
		checker.check(getPlan());
	}

	/**
	 * Returns the analyzed plan without any optimizations.
	 * 
	 * @return 
	 * 			the analyzed plan without any optimizations.
	 * @throws ProgramInvocationException
	 * 			This invocation is thrown if the PlanAssembler can't be properly loaded. Causes
	 * 			may be a missing / wrong class or manifest files.
	 * @throws ErrorInPlanAssemblerException
	 *          Thrown if an error occurred in the user-provided pact assembler. This may indicate
	 *          missing parameters for generation.
	 */
	public OptimizedPlan getPreviewPlan() throws ProgramInvocationException, ErrorInPlanAssemblerException {
		Plan plan = getPlan();
		if(plan != null) {
			return PactCompiler.createPreOptimizedPlan(plan);
		} else {
			return null;
		}
	}

	/**
<<<<<<< HEAD
	 * Returns the optimized plan, based on input file sizes and cluster
	 * configuration.
	 * 
	 * @return
	 * 			The analyzed and optimized plan. 
	 * @throws ProgramInvocationException
	 * 			This invocation is thrown if the PlanAssembler can't be properly loaded. Causes
	 * 			may be a missing / wrong class or manifest files.
	 * @throws ErrorInPlanAssemblerException
	 *          Thrown if an error occurred in the user-provided pact assembler. This may indicate
	 *          missing parameters for generation.
	 */
	public OptimizedPlan getOptimizedPlan() throws ProgramInvocationException, ErrorInPlanAssemblerException {
		return getOptimizedPlan(getPlan());
	}

	/**
	 * Returns the JobGraph corresponding to the generated optimized plan.
	 * The JobGraph can be send to the nephele cluster for execution.
	 * 
	 * @return The optimized JobGraph of the PactProgram.
	 * @throws ProgramInvocationException
	 * 			This invocation is thrown if the PlanAssembler can't be properly loaded. Causes
	 * 			may be a missing / wrong class or manifest files.
	 * @throws ErrorInPlanAssemblerException
	 *          Thrown if an error occurred in the user-provided pact assembler. This may indicate
	 *          missing parameters for generation.
	 */
	public JobGraph getCompiledPlan() throws ProgramInvocationException, ErrorInPlanAssemblerException {
		return getCompiledPlan(getOptimizedPlan());
	}

	/**
=======
>>>>>>> 524ee1ef
	 * Returns the File object of the jar file that is used as base for the
	 * pact program.
	 * 
	 * @return The jar-file of the PactProgram.
	 */
	public File getJarFile() {
		return jarFile;
	}

	/**
	 * Returns the description provided by the PlanAssembler class. This
	 * may contain a description of the plan itself and its arguments.
	 * 
	 * @return The description of the PactProgram's input parameters.
	 * @throws ProgramInvocationException
	 * 			This invocation is thrown if the PlanAssembler can't be properly loaded. Causes
	 * 			may be a missing / wrong class or manifest files.
	 * @throws ErrorInPlanAssemblerException
	 *          Thrown if an error occurred in the user-provided pact assembler. This may indicate
	 *          missing parameters for generation.
	 */
	public String getDescription() throws ProgramInvocationException {
		PlanAssembler assembler = createPlanAssembler(assemblerClass);
		if (assembler instanceof PlanAssemblerDescription) {
			return ((PlanAssemblerDescription) assembler).getDescription();
		} else {
			return null;
		}
	}

	/**
	 * Returns the description provided by the PlanAssembler class without
	 * any HTML tags. This may contain a description of the plan itself
	 * and its arguments.
	 * 
	 * @return The description of the PactProgram's input parameters without HTML mark-up.
	 * @throws ProgramInvocationException
	 * 			This invocation is thrown if the PlanAssembler can't be properly loaded. Causes
	 * 			may be a missing / wrong class or manifest files.
	 * @throws ErrorInPlanAssemblerException
	 *          Thrown if an error occurred in the user-provided pact assembler. This may indicate
	 *          missing parameters for generation.
	 */
	public String getTextDescription() throws ProgramInvocationException {
		String descr = getDescription();
		if (descr == null || descr.length() == 0) {
			return null;
		} else {
			final Pattern BREAK_TAGS = Pattern.compile("<(b|B)(r|R) */?>");
			final Pattern REMOVE_TAGS = Pattern.compile("<.+?>");
			Matcher m = BREAK_TAGS.matcher(descr);
			descr = m.replaceAll("\n");
			m = REMOVE_TAGS.matcher(descr);
			// TODO: Properly convert &amp; etc
			return m.replaceAll("");
		}
	}

<<<<<<< HEAD
	/**
	 * Returns the analyzed plan without any optimizations.
	 * 
	 * @param plan
	 * 		the plan that should be pre-optimized
	 * @return 
	 * 			the analyzed plan without any optimizations.
	 */
	protected OptimizedPlan getPreOptimizedPlan(Plan plan) {
		// TODO: Can this be instantiated statically?
		PactCompiler compiler = new PactCompiler();

		// perform the actual compilation
		OptimizedPlan optPlan = compiler.createPreOptimizedPlan(plan);
		return optPlan;
	}

	/**
	 * Generates the optimized plan from the basic plan.
	 * 
	 * @param plan
	 * 		plan that should be optimized
	 * @return
	 * 		the optimized plan
	 */
	protected OptimizedPlan getOptimizedPlan(Plan plan) {
		// TODO: Can this be instantiated statically?
		PactCompiler compiler = new PactCompiler(new DataStatistics(), new FixedSizeClusterCostEstimator());

		// perform the actual compilation
		OptimizedPlan optPlan = compiler.compile(plan);
		return optPlan;
	}

	/**
	 * Returns the JobGraph corresponding to the generated optimized plan.
	 * The JobGraph can be send to the nephele cluster for execution.
	 * 
	 * @param optPlan
	 * 		The optimized plan which should be compiled
	 * @return The optimized JobGraph of the PactProgram.
	 */
	protected JobGraph getCompiledPlan(OptimizedPlan optPlan) {
		JobGraph jobGraph = null;

		// now run the code generator that creates the nephele schedule
		JobGraphGenerator codeGen = new JobGraphGenerator();
		jobGraph = codeGen.compileJobGraph(optPlan);

		return jobGraph;
	}

=======
>>>>>>> 524ee1ef
	/**
	 * Takes the jar described by the given file and invokes its pact assembler class to
	 * assemble a plan. The assembler class name is either passed through a parameter,
	 * or it is read from the manifest of the jar. The assembler is handed the given options
	 * for its assembly.
	 * 
	 * @param clazz
	 *        The name of the assembler class, or null, if the class should be read from
	 *        the manifest.
	 * @param options
	 *        The options for the assembler.
	 * @return The plan created by the assembler.
	 * @throws ProgramInvocationException
	 *         Thrown, if the jar file or its manifest could not be accessed, or if the assembler
	 *         class was not found or could not be instantiated.
	 * @throws ErrorInPlanAssemblerException
	 *         Thrown, if an error occurred in the user-provided pact assembler.
	 */
	protected Plan createPlanFromJar(Class<? extends PlanAssembler> clazz, String[] options)
			throws ProgramInvocationException, ErrorInPlanAssemblerException {
		PlanAssembler assembler = createPlanAssembler(clazz);

		// run the user-provided assembler class
		try {
			return assembler.getPlan(options);
		} catch (Throwable t) {
			throw new ErrorInPlanAssemblerException("Error while creating plan: " + t, t);
		}
	}

	/**
	 * Instantiates the given plan assembler class
	 * 
	 * @param clazz
	 * 		class that should be instantiated.
	 * @return
	 * 		instance of the class
	 * @throws ProgramInvocationException
	 * 		is thrown if class can't be found or instantiated
	 */
	protected PlanAssembler createPlanAssembler(Class<? extends PlanAssembler> clazz)
			throws ProgramInvocationException {
		// we have the class. now create a classloader that can load the
		// contents of the jar
		PlanAssembler assembler = null;
		try {
			assembler = clazz.newInstance();
		} catch (InstantiationException e) {
			throw new ProgramInvocationException("ERROR: The pact plan assembler class could not be instantiated. "
				+ "Make sure that the class is a proper class (not abstract) and has a "
				+ "public constructor with no arguments.", e);
		} catch (IllegalAccessException e) {
			throw new ProgramInvocationException("ERROR: The pact plan assembler class could not be instantiated. "
				+ "Make sure that the class has a public constructor with no arguments.", e);
		} catch (Throwable t) {
			throw new ProgramInvocationException("An unknown problem ocurred during the instantiation of the "
				+ "program assembler: " + t.getMessage(), t);
		}

		return assembler;
	}

<<<<<<< HEAD
	/**
	 * Calls the compiler to compile the plan and generated the final job graph from it.
	 * 
	 * @param pactPlan
	 * 		input plan
	 * @return
	 * 		executable job graph
	 */
	protected JobGraph compilePlan(Plan pactPlan) {
		// TODO: Can this be instantiated statically?
		PactCompiler compiler = new PactCompiler(new DataStatistics(), new FixedSizeClusterCostEstimator());

		// perform the actual compilation
		OptimizedPlan optPlan = null;
		JobGraph jobGraph = null;

		// first run the pact compiler and optimizer
		optPlan = compiler.compile(pactPlan);

		// now run the code generator that creates the nephele schedule
		JobGraphGenerator codeGen = new JobGraphGenerator();
		jobGraph = codeGen.compileJobGraph(optPlan);

		return jobGraph;
	}

=======
>>>>>>> 524ee1ef
	private Class<? extends PlanAssembler> getPactAssemblerFromJar(File jarFile) throws ProgramInvocationException {
		JarFile jar = null;
		Manifest manifest = null;
		String className = null;

		checkJarFile(jarFile);

		// Open jar file
		try {
			jar = new JarFile(jarFile);
		} catch (IOException ioex) {
			throw new ProgramInvocationException("Error while opening jar file '" + jarFile.getPath() + "'. "
				+ ioex.getMessage(), ioex);
		}

		// Read from jar manifest
		try {
			manifest = jar.getManifest();
		} catch (IOException ioex) {
			throw new ProgramInvocationException("The Manifest in the JAR file could not be accessed '"
				+ jarFile.getPath() + "'. " + ioex.getMessage(), ioex);
		}

		if (manifest == null) {
			throw new ProgramInvocationException("No manifest found in jar '" + jarFile.getPath() + "'");
		}

		Attributes attributes = manifest.getMainAttributes();
		className = attributes.getValue(PactProgram.MANIFEST_ATTRIBUTE_ASSEMBLER_CLASS);

		if (className == null) {
			throw new ProgramInvocationException("No plan assembler class defined in manifest");
		}

		try {
			jar.close();
		} catch (IOException ex) {
			throw new ProgramInvocationException("Could not close JAR. " + ex.getMessage(), ex);
		}

		return getPactAssemblerFromJar(jarFile, className);
	}

	private Class<? extends PlanAssembler> getPactAssemblerFromJar(File jarFile, String className)
			throws ProgramInvocationException {
		Class<? extends PlanAssembler> clazz = null;

		checkJarFile(jarFile);

		try {
			URL url = jarFile.getAbsoluteFile().toURI().toURL();
			ClassLoader loader = new URLClassLoader(new URL[] { url }, this.getClass().getClassLoader());
			clazz = Class.forName(className, true, loader).asSubclass(PlanAssembler.class);
		} catch (MalformedURLException e) {
			throw new ProgramInvocationException(
				"The given JAR file could not be translated to a valid URL for class access.", e);
		} catch (ClassNotFoundException e) {
			throw new ProgramInvocationException("The pact plan assembler class '" + className
				+ "' was not found in the jar file '" + jarFile.getPath() + "'.", e);
		} catch (ClassCastException e) {
			throw new ProgramInvocationException("The pact plan assembler class '" + className
				+ "' cannot be cast to PlanAssembler.", e);
		} catch (Throwable t) {
			throw new ProgramInvocationException("An unknown problem ocurred during the instantiation of the "
				+ "program assembler: " + t, t);
		}

		return clazz;
	}

	private void checkJarFile(File jar) throws ProgramInvocationException {
		if (!jar.exists()) {
			throw new ProgramInvocationException("JAR file does not exist '" + jarFile.getPath() + "'");

		}
		if (!jar.canRead()) {
			throw new ProgramInvocationException("JAR file can't be read '" + jarFile.getPath() + "'");
		}

		// TODO: Check if proper JAR file
	}
}<|MERGE_RESOLUTION|>--- conflicted
+++ resolved
@@ -150,42 +150,6 @@
 	}
 
 	/**
-<<<<<<< HEAD
-	 * Returns the optimized plan, based on input file sizes and cluster
-	 * configuration.
-	 * 
-	 * @return
-	 * 			The analyzed and optimized plan. 
-	 * @throws ProgramInvocationException
-	 * 			This invocation is thrown if the PlanAssembler can't be properly loaded. Causes
-	 * 			may be a missing / wrong class or manifest files.
-	 * @throws ErrorInPlanAssemblerException
-	 *          Thrown if an error occurred in the user-provided pact assembler. This may indicate
-	 *          missing parameters for generation.
-	 */
-	public OptimizedPlan getOptimizedPlan() throws ProgramInvocationException, ErrorInPlanAssemblerException {
-		return getOptimizedPlan(getPlan());
-	}
-
-	/**
-	 * Returns the JobGraph corresponding to the generated optimized plan.
-	 * The JobGraph can be send to the nephele cluster for execution.
-	 * 
-	 * @return The optimized JobGraph of the PactProgram.
-	 * @throws ProgramInvocationException
-	 * 			This invocation is thrown if the PlanAssembler can't be properly loaded. Causes
-	 * 			may be a missing / wrong class or manifest files.
-	 * @throws ErrorInPlanAssemblerException
-	 *          Thrown if an error occurred in the user-provided pact assembler. This may indicate
-	 *          missing parameters for generation.
-	 */
-	public JobGraph getCompiledPlan() throws ProgramInvocationException, ErrorInPlanAssemblerException {
-		return getCompiledPlan(getOptimizedPlan());
-	}
-
-	/**
-=======
->>>>>>> 524ee1ef
 	 * Returns the File object of the jar file that is used as base for the
 	 * pact program.
 	 * 
@@ -208,7 +172,7 @@
 	 *          missing parameters for generation.
 	 */
 	public String getDescription() throws ProgramInvocationException {
-		PlanAssembler assembler = createPlanAssembler(assemblerClass);
+		PlanAssembler assembler = createAssemblerFromJar(assemblerClass);
 		if (assembler instanceof PlanAssemblerDescription) {
 			return ((PlanAssemblerDescription) assembler).getDescription();
 		} else {
@@ -244,61 +208,6 @@
 		}
 	}
 
-<<<<<<< HEAD
-	/**
-	 * Returns the analyzed plan without any optimizations.
-	 * 
-	 * @param plan
-	 * 		the plan that should be pre-optimized
-	 * @return 
-	 * 			the analyzed plan without any optimizations.
-	 */
-	protected OptimizedPlan getPreOptimizedPlan(Plan plan) {
-		// TODO: Can this be instantiated statically?
-		PactCompiler compiler = new PactCompiler();
-
-		// perform the actual compilation
-		OptimizedPlan optPlan = compiler.createPreOptimizedPlan(plan);
-		return optPlan;
-	}
-
-	/**
-	 * Generates the optimized plan from the basic plan.
-	 * 
-	 * @param plan
-	 * 		plan that should be optimized
-	 * @return
-	 * 		the optimized plan
-	 */
-	protected OptimizedPlan getOptimizedPlan(Plan plan) {
-		// TODO: Can this be instantiated statically?
-		PactCompiler compiler = new PactCompiler(new DataStatistics(), new FixedSizeClusterCostEstimator());
-
-		// perform the actual compilation
-		OptimizedPlan optPlan = compiler.compile(plan);
-		return optPlan;
-	}
-
-	/**
-	 * Returns the JobGraph corresponding to the generated optimized plan.
-	 * The JobGraph can be send to the nephele cluster for execution.
-	 * 
-	 * @param optPlan
-	 * 		The optimized plan which should be compiled
-	 * @return The optimized JobGraph of the PactProgram.
-	 */
-	protected JobGraph getCompiledPlan(OptimizedPlan optPlan) {
-		JobGraph jobGraph = null;
-
-		// now run the code generator that creates the nephele schedule
-		JobGraphGenerator codeGen = new JobGraphGenerator();
-		jobGraph = codeGen.compileJobGraph(optPlan);
-
-		return jobGraph;
-	}
-
-=======
->>>>>>> 524ee1ef
 	/**
 	 * Takes the jar described by the given file and invokes its pact assembler class to
 	 * assemble a plan. The assembler class name is either passed through a parameter,
@@ -319,7 +228,7 @@
 	 */
 	protected Plan createPlanFromJar(Class<? extends PlanAssembler> clazz, String[] options)
 			throws ProgramInvocationException, ErrorInPlanAssemblerException {
-		PlanAssembler assembler = createPlanAssembler(clazz);
+		PlanAssembler assembler = createAssemblerFromJar(clazz);
 
 		// run the user-provided assembler class
 		try {
@@ -339,7 +248,7 @@
 	 * @throws ProgramInvocationException
 	 * 		is thrown if class can't be found or instantiated
 	 */
-	protected PlanAssembler createPlanAssembler(Class<? extends PlanAssembler> clazz)
+	protected PlanAssembler createAssemblerFromJar(Class<? extends PlanAssembler> clazz)
 			throws ProgramInvocationException {
 		// we have the class. now create a classloader that can load the
 		// contents of the jar
@@ -361,35 +270,7 @@
 		return assembler;
 	}
 
-<<<<<<< HEAD
-	/**
-	 * Calls the compiler to compile the plan and generated the final job graph from it.
-	 * 
-	 * @param pactPlan
-	 * 		input plan
-	 * @return
-	 * 		executable job graph
-	 */
-	protected JobGraph compilePlan(Plan pactPlan) {
-		// TODO: Can this be instantiated statically?
-		PactCompiler compiler = new PactCompiler(new DataStatistics(), new FixedSizeClusterCostEstimator());
-
-		// perform the actual compilation
-		OptimizedPlan optPlan = null;
-		JobGraph jobGraph = null;
-
-		// first run the pact compiler and optimizer
-		optPlan = compiler.compile(pactPlan);
-
-		// now run the code generator that creates the nephele schedule
-		JobGraphGenerator codeGen = new JobGraphGenerator();
-		jobGraph = codeGen.compileJobGraph(optPlan);
-
-		return jobGraph;
-	}
-
-=======
->>>>>>> 524ee1ef
+
 	private Class<? extends PlanAssembler> getPactAssemblerFromJar(File jarFile) throws ProgramInvocationException {
 		JarFile jar = null;
 		Manifest manifest = null;
